# -*- coding: utf-8 -*-
import argparse
import json
import os.path as osp
import pickle

import numpy as np
import torch

from configs import cfg
from mvt.cores.metric_ops import CosineSimilarity, LpDistance
from mvt.datasets.data_builder import build_dataloader, build_dataset
from mvt.models.model_builder import build_model
from mvt.utils.checkpoint_util import load_checkpoint
from mvt.utils.config_util import get_dataset_global_args, get_task_cfg
from mvt.utils.misc_util import ProgressBar
from mvt.utils.parallel_util import DataParallel

RANK_LIST = [1, 3, 5, 10, 20, 50]


def single_device_test(model, data_loader):
    model.eval()
    results = []
    bbox_ids = []
    dataset = data_loader.dataset
    prog_bar = ProgressBar(len(dataset))

    for _, data in enumerate(data_loader):
        data['img_metas'] = data['img_metas'].data[0]
        data['img'] = data['img'].data[0]
        if 'bbox' in data:
            data['bbox'] = data['bbox'].data[0]
<<<<<<< HEAD
=======

>>>>>>> 2b918ddb
        bbox_id_batch = data['bbox_id'].data.cpu().numpy()

        with torch.no_grad():
            result = model(return_loss=False, rescale=True, **data)

        batch_size = len(result)
        for i in range(batch_size):
            results.append(result[i])
            bbox_ids.append(bbox_id_batch[i])

        for _ in range(batch_size):
            prog_bar.update()

    results = np.array(results)
    bbox_ids = np.array(bbox_ids)
    outputs = {'embeddings': results, 'bbox_ids': bbox_ids}
    with open('/tmp/out.pkl', 'wb') as f:
        pickle.dump(outputs, f)
    return outputs


def infer_labels(outputs, ref_file):
    """
    Get predicted labels

    Args:
        outputs: dict output from embedding model
        ref_file: pickle file containing reference embeddings and labels
    Returns:
        outputs: bbox indices with assigned labels
    """
    with open(ref_file, 'rb') as f:
        ref_data = pickle.load(f)

    ref_emb = ref_data['embeddings']
    ref_labels = ref_data['labels']

    qry_emb = outputs['embeddings']
    qry_ids = outputs['bbox_ids']

    dist_func = LpDistance()
    if torch.cuda.is_available():
        ref_emb = torch.from_numpy(ref_emb).cuda()
        qry_emb = torch.from_numpy(qry_emb).cuda()

        mat = dist_func(qry_emb, ref_emb)
        mat = mat.data.cpu().numpy()
    else:
        ref_emb = torch.from_numpy(ref_emb)
        qry_emb = torch.from_numpy(qry_emb)

        mat = dist_func(qry_emb, ref_emb)
        mat = mat.data.numpy()
    mat_inds = np.argsort(mat, axis=1)

    ref_labels = ref_labels.reshape((ref_labels.shape[0],))
    pred_labels = ref_labels[mat_inds]

    result = {}
    result['bbox_ids'] = qry_ids

    for k in RANK_LIST:
        print('Assign label by frequency from top {} predictions'.format(k))
        if k == 1:
            result['labels_top_{}'.format(k)] = pred_labels[:, 0]
            continue

        pred_labels_top_k = []
        for i in range(pred_labels.shape[0]):
            # pred = np.argmax(np.bincount(pred_labels[i, :k]))
            row = pred_labels[i, :k]
            count = {}
            for x in row:
                if x not in count:
                    count[x] = 1
                else:
                    count[x] += 1

            pred = row[0]
            m = count[pred]
            for lb in count:
                if count[lb] > m:
                    m = count[lb]
                    pred = lb

            pred_labels_top_k.append(pred)

        result['labels_top_{}'.format(k)] = np.array(pred_labels_top_k)

    return result


def save_json(outputs, json_ori, json_out, top_k=1):
    bbox_ids = outputs['bbox_ids']
    labels = outputs['labels_top_{}'.format(top_k)]
    pred_dict = {}
    for i, bbox_id in enumerate(bbox_ids):
        pred_dict[bbox_id] = labels[i]

    with open(json_ori, 'r') as f:
        data_ori = json.load(f)

    for ann in data_ori['annotations']:
        assert ann['id'] in pred_dict
        label = pred_dict[ann['id']]
        ann['category_id'] = int(label)

    json_out = json_out.replace('.json', '_top_{}.json'.format(top_k))
    with open(json_out, 'w') as wf:
        json.dump(data_ori, wf)
        print('Result has been saved at ' + json_out)


def parse_args():
    parser = argparse.ArgumentParser(
        description='Run embedding model on testing data and output final json file')
    parser.add_argument('task_config', help='test config file path')
    parser.add_argument('checkpoint', help='checkpoint file')
    parser.add_argument('reference', help='reference embedding file')
    parser.add_argument(
        '--json-ori', required=True, help='path of json file output from detection')
    parser.add_argument(
        '--json-out', required=True, help='path to save final submition file')
    args = parser.parse_args()

    return args


def main():
    """
    Example:
    python3 tools/model_evaluation/pred_embedding_with_json_label.py \
            task_settings/img_emb/emb_resnet50_fc_retail.yaml \
            meta/emb_resnet50_fc_retail/epoch_50.pth meta/reference_test_b_embedding.pkl \
            --json-ori data/test/a_det_annotations.json \
            --json-out submit/out.json
    """
    args = parse_args()

    get_task_cfg(cfg, args.task_config)

    # build the dataloader
    dataset_args = get_dataset_global_args(cfg.DATA)
    dataset = build_dataset(
        cfg.DATA.TEST_DATA, cfg.DATA.TEST_TRANSFORMS, dataset_args)
    data_loader = build_dataloader(
        dataset,
        samples_per_device=cfg.DATA.TEST_DATA.SAMPLES_PER_DEVICE,
        workers_per_device=cfg.DATA.TEST_DATA.WORKERS_PER_DEVICE,
        dist=False,
        shuffle=False)

    # build the model and load checkpoint
    model = build_model(cfg.MODEL)

    checkpoint = load_checkpoint(model, args.checkpoint, map_location='cpu')

    if 'CLASSES' in checkpoint['meta']:
        model.CLASSES = checkpoint['meta']['CLASSES']
    else:
        model.CLASSES = dataset.CLASSES

    model = DataParallel(model, device_ids=[0])
    outputs = single_device_test(model, data_loader)

    # with open('/tmp/out.pkl', 'rb') as f:
    #    outputs = pickle.load(f)

    outputs = infer_labels(outputs, args.reference)

    for k in RANK_LIST:
        save_json(outputs, args.json_ori, args.json_out, top_k=k)


if __name__ == '__main__':
    main()<|MERGE_RESOLUTION|>--- conflicted
+++ resolved
@@ -31,10 +31,6 @@
         data['img'] = data['img'].data[0]
         if 'bbox' in data:
             data['bbox'] = data['bbox'].data[0]
-<<<<<<< HEAD
-=======
-
->>>>>>> 2b918ddb
         bbox_id_batch = data['bbox_id'].data.cpu().numpy()
 
         with torch.no_grad():

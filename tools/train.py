# -*- coding: utf-8 -*-
# @Tme    : 2020/12/01 16:00
# @Author  : zhiming.qian
# @Email   : zhimingqian@tencent.com

import argparse
import os
import os.path as osp
import time
import sys
sys.path.append("..")

from model.configs import cfg
from model.mvt.utils.config_util import (get_task_cfg, convert_to_dict, 
<<<<<<< HEAD
                                   get_dataset_global_args,
                                   get_dict_from_list)
=======
                                         get_dataset_global_args,
                                         get_dict_from_list)
>>>>>>> 2ab8d8a4
from model.mvt.utils.parallel_util import init_dist
from model.mvt.utils.log_util import get_root_logger
from model.mvt.utils.runtime_util import collect_env
from model.mvt.utils.runtime_util import set_random_seed
from model.mvt.models.model_builder import build_model
from model.mvt.datasets.data_builder import build_dataset
from model.mvt.engines.trainer import train_processor
from model.mvt.utils.path_util import PathManagerBase


def parse_args():
    """List the args for setting a task of training a model.

    Returns:
        args: Training settings.
    """
    parser = argparse.ArgumentParser(description="train a model")
    parser.add_argument("task_yaml_file", help="train setting file for configuration")
    parser.add_argument('--work-dir', default=None, help='the dir to save logs and models')
    parser.add_argument(
        '--resume-from', default=None, help='the checkpoint file to resume from')
    parser.add_argument(
        '--load-from', default=None, help='the checkpoint file to load from')
    parser.add_argument(
        '--no-test',
        action='store_true',
        help='whether not to evaluate the checkpoint during training')

    group_gpus = parser.add_mutually_exclusive_group()
    group_gpus.add_argument(
        '--gpus',
        type=int,
        help='number of gpus to use '
        '(only applicable to non-distributed training)')
    group_gpus.add_argument(
        '--gpu-ids',
        type=int,
        nargs='+',
        help='ids of gpus to use '
        '(only applicable to non-distributed training)')

    parser.add_argument('--seed', type=int, default=None, help='random seed')
    parser.add_argument(
        '--deterministic',
        action='store_true',
        help='whether to set deterministic options for CUDNN backend.')
        
    parser.add_argument(
        '--launcher',
        choices=['none', 'pytorch'],
        default='none',
        help='job launcher')

    parser.add_argument(
        '--local_rank',
        type=int,
        default=0,
        help='rank id for multiprocessing')

    parser.add_argument(
        "opts",
        help="Modify config options using the command-line",
        default=None,
        nargs=argparse.REMAINDER,
    )
    args = parser.parse_args()
    
    if 'LOCAL_RANK' not in os.environ:
        os.environ['LOCAL_RANK'] = str(args.local_rank)    

    return args


def main():
    """Main function for training."""
    args = parse_args()
    get_task_cfg(cfg, args.task_yaml_file)
    cfg.merge_from_list(args.opts)
    # print(cfg)
    if args.work_dir is not None:
        # update configs according to CLI args if args.work_dir is not None
        cfg.RUNTIME.WORK_DIR = osp.join(
            args.work_dir,
            os.path.splitext(osp.basename(args.task_yaml_file))[0])
        print("Work path:", cfg.RUNTIME.WORK_DIR)
    else:
        # use config filename as default work_dir if cfg.work_dir is None
        cfg.RUNTIME.WORK_DIR = osp.join(
            'meta/train_infos',
            os.path.splitext(osp.basename(args.task_yaml_file))[0])
    
    if args.resume_from is not None:
        cfg.RUNTIME.RESUME_MODEL_PATH = args.resume_from
    else:
        cfg.RUNTIME.RESUME_MODEL_PATH = ""
    
    if args.load_from is not None:
        cfg.RUNTIME.LOAD_CHECKPOINT_PATH = args.load_from
    else:
        cfg.RUNTIME.LOAD_CHECKPOINT_PATH = ""

    if args.gpu_ids is not None:
        cfg.RUNTIME.GPU_IDS = args.gpu_ids
    else:
        cfg.RUNTIME.GPU_IDS = "" if args.gpus is None else list(range(args.gpus))

    # init distributed env first, since logger depends on the dist info.
    if args.launcher == 'none':
        distributed = False
    else:
        distributed = True
        if "DIST_PARAMS" in cfg.RUNTIME:
            if isinstance(cfg.RUNTIME.DIST_PARAMS, list):
                init_dist(
                    args.launcher,
                    **get_dict_from_list(cfg.RUNTIME.DIST_PARAMS))
        else:
            init_dist(args.launcher)

    # create work_dir
    if (cfg.RUNTIME.WORK_DIR is not None and 
            cfg.RUNTIME.WORK_DIR != ""):        
        cfg.RUNTIME.WORK_DIR = osp.expanduser(
            cfg.RUNTIME.WORK_DIR)
        os.makedirs(cfg.RUNTIME.WORK_DIR, mode=0o777, exist_ok=True)
    if args.seed is not None:
        cfg.RUNTIME.SEED = args.seed
    cfg.freeze()
    # dump config using functions from fvcore
    dump_yaml_path = osp.join(
        cfg.RUNTIME.WORK_DIR,
        osp.basename(args.task_yaml_file))
    PathManager = PathManagerBase()
    with PathManager.open(dump_yaml_path, "w") as f:
        f.write(cfg.dump())
    
    # init the logger before other steps
    timestamp = time.strftime('%Y%m%d_%H%M%S', time.localtime())
    log_file = osp.join(cfg.RUNTIME.WORK_DIR, f'{timestamp}.log')

    logger = get_root_logger(
        log_file=log_file, log_level=cfg.RUNTIME.LOG_LEVEL)

    # init the meta dict to record some important information such as
    # environment info and seed, which will be logged
    meta = dict()
    # log env info
    env_info_dict = collect_env()
    env_info = '\n'.join([(f'{k}: {v}') for k, v in env_info_dict.items()])
    dash_line = '-' * 60 + '\n'

    meta['env_info'] = env_info
    meta['config'] = convert_to_dict(cfg)

    if 'RANK' in os.environ:
        if os.environ['RANK'] == 0:
            logger.info('Environment info:\n' + dash_line + env_info + '\n' +
                        dash_line)
            # log some basic info
            logger.info(f'Distributed training: {distributed}')
            logger.info(f'Config:\n{cfg}')
    else:
        logger.info('Environment info:\n' + dash_line + env_info + '\n' +
                    dash_line)
        # log some basic info
        logger.info(f'Distributed training: {distributed}')
        logger.info(f'Config:\n{cfg}')

    # set random seeds
    if args.seed is not None:
        if 'RANK' in os.environ:
            if os.environ['RANK'] == 0:
                logger.info(f'Set random seed to {args.seed}, '
                            f'deterministic: {args.deterministic}')
        else:
            logger.info(f'Set random seed to {args.seed}, '
                        f'deterministic: {args.deterministic}')
        set_random_seed(args.seed, deterministic=args.deterministic)

    meta['seed'] = args.seed
    meta['exp_name'] = osp.basename(args.task_yaml_file)

    model = build_model(cfg.MODEL)

    dataset_args = get_dataset_global_args(cfg.DATA)

    train_dataset = build_dataset(cfg.DATA.TRAIN_DATA, cfg.DATA.TRAIN_TRANSFORMS, dataset_args)    
    if len(cfg.RUNTIME.WORKFLOW) == 2:
        val_dataset = build_dataset(cfg.DATA.VAL_DATA, cfg.DATA.TRAIN_TRANSFORMS, dataset_args)
    else:
        val_dataset = None
    
    if not args.no_test:
        test_dataset = build_dataset(cfg.DATA.TEST_DATA, cfg.DATA.TEST_TRANSFORMS, dataset_args)
    else:
        test_dataset = None

    # print(model.state_dict().keys())

    train_processor(
        cfg,
        model,
        train_dataset,
        val_dataset=val_dataset,
        test_dataset=test_dataset,
        distributed=distributed,
        timestamp=timestamp,
        meta=meta)


if __name__ == '__main__':
    main()
<|MERGE_RESOLUTION|>--- conflicted
+++ resolved
@@ -12,13 +12,8 @@
 
 from model.configs import cfg
 from model.mvt.utils.config_util import (get_task_cfg, convert_to_dict, 
-<<<<<<< HEAD
-                                   get_dataset_global_args,
-                                   get_dict_from_list)
-=======
                                          get_dataset_global_args,
                                          get_dict_from_list)
->>>>>>> 2ab8d8a4
 from model.mvt.utils.parallel_util import init_dist
 from model.mvt.utils.log_util import get_root_logger
 from model.mvt.utils.runtime_util import collect_env

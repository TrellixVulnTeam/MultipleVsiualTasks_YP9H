--- conflicted
+++ resolved
@@ -1,29 +1,13 @@
 import random
 import numpy as np
 import torch
-<<<<<<< HEAD
-
-from mvt.utils.parallel_util import CustomDataParallel
-from mvt.utils.parallel_util import CustomDistributedDataParallel
-from mvt.cores.core_hook import HOOKS
-from mvt.cores.hook import (DistSamplerSeedHook, 
-                            OptimizerHook,
-                            EvalHook, DistEvalHook)
-from mvt.cores.runner import EpochBasedRunner
-from mvt.cores.core_optimizer import build_optimizer
-from mvt.utils.log_util import get_root_logger
-from mvt.datasets.data_builder import build_dataloader, build_dataset
-from mvt.utils.data_util import replace_ImageToTensor
-from mvt.utils.reg_util import build_module_from_dict
-=======
->>>>>>> 2ab8d8a4
 from yacs.config import CfgNode
 
 from model.mvt.utils.parallel_util import CustomDataParallel
 from model.mvt.utils.parallel_util import CustomDistributedDataParallel
 from model.mvt.cores.core_hook import HOOKS
 from model.mvt.cores.hook import (DistSamplerSeedHook, 
-                                  Fp16OptimizerHook, OptimizerHook,
+                                  OptimizerHook,
                                   EvalHook, DistEvalHook)
 from model.mvt.cores.runner import EpochBasedRunner
 from model.mvt.cores.core_optimizer import build_optimizer

MODEL:
  BASE: "models/embeddings/emb_resnet50_mlp_loc.yaml"  
DATA:
  BASE: "datasets/embeddings/emb_loc_retail.yaml"
  ROOT_PATH: "data/"
  TRAIN_TRANSFORMS:
    ImgResize: {size: 224}    
  TEST_TRANSFORMS:
    ImgResize: {size: 224}
  TRAIN_DATA:
    TYPE: "Balanced" # "Normal" "Concat" "Repeat" "Balanced"
    FLAG: 1
    DATA_INFO: ["train/a_annotations.json", "train/b_annotations.json", "test/b_annotations.json"]
    DATA_PREFIX: ["train/a_images/", "train/b_images/", "test/b_images/"]
    SAMPLES_PER_DEVICE: 4
    WORKERS_PER_DEVICE: 4
  VAL_DATA:
    TYPE: "Normal"
    DATA_INFO: ["test/b_annotations.json"]
    DATA_PREFIX: ["test/b_images/"]
    TEST_MODE: True
<<<<<<< HEAD
    SAMPLES_PER_DEVICE: 16
    WORKERS_PER_DEVICE: 16
=======
    SAMPLES_PER_DEVICE: 32
    WORKERS_PER_DEVICE: 8
>>>>>>> 2b918ddb
  TEST_DATA:
    TYPE: "Concat"
    DATA_INFO: ["test/a_det_annotations.json"]
    DATA_PREFIX: ["test/a_images/"]
    TEST_MODE: True
<<<<<<< HEAD
    SAMPLES_PER_DEVICE: 8
=======
    SAMPLES_PER_DEVICE: 32
>>>>>>> 2b918ddb
    WORKERS_PER_DEVICE: 8
SCHEDULE:
  BASE: "schedulers/schedule_efficient.yaml"
RUNTIME:
  BASE: "runtimes/local_runtime.yaml"
  <|MERGE_RESOLUTION|>--- conflicted
+++ resolved
@@ -19,23 +19,14 @@
     DATA_INFO: ["test/b_annotations.json"]
     DATA_PREFIX: ["test/b_images/"]
     TEST_MODE: True
-<<<<<<< HEAD
-    SAMPLES_PER_DEVICE: 16
-    WORKERS_PER_DEVICE: 16
-=======
     SAMPLES_PER_DEVICE: 32
     WORKERS_PER_DEVICE: 8
->>>>>>> 2b918ddb
   TEST_DATA:
     TYPE: "Concat"
     DATA_INFO: ["test/a_det_annotations.json"]
     DATA_PREFIX: ["test/a_images/"]
     TEST_MODE: True
-<<<<<<< HEAD
-    SAMPLES_PER_DEVICE: 8
-=======
     SAMPLES_PER_DEVICE: 32
->>>>>>> 2b918ddb
     WORKERS_PER_DEVICE: 8
 SCHEDULE:
   BASE: "schedulers/schedule_efficient.yaml"
